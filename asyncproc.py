--- conflicted
+++ resolved
@@ -34,34 +34,6 @@
         exit(1)
 
 
-<<<<<<< HEAD
-class asyncproc_process:
-    def __init__(self):
-        return
-
-
-class asyncproc_thread:
-    def __init__(self):
-        return
-
-
-class asyncproc_function:
-    def __init__(self):
-        return
-
-
-class asyncproc_argument:
-    def __init__(self, name: str, value: Any, arg_type: type, function: str):
-        self.arg = {
-            "name": name,
-            "value": value,
-            "type": type,
-            "function": function
-        }
-
-    def get(self):
-        return self.arg
-=======
 class asyncproc_function:
     def __init__(self, name: str, pointer: Callable, instances: Union[list[int], set[int], tuple[int]]):
         if callable(pointer):
@@ -105,7 +77,6 @@
 
     def get(self) -> dict:
         return vars(self)
->>>>>>> 0018a0e3
 
 
 class asyncproc_error(Exception):
@@ -113,28 +84,12 @@
 
 
 class asyncproc:
-<<<<<<< HEAD
-    def __init__(self, log: Union[lg.RootLogger, None] = None, procs: Union[list[int], set[int], tuple[int], None] = None, threads: Union[list[int], set[int], tuple[int], None] = None):
-=======
     def __init__(self, cores: Union[list[int], set[int], tuple[int], None], log: Union[lg.RootLogger, None] = None, ):
->>>>>>> 0018a0e3
         """
         Class for creating and managing multiple processes and threads, with the ability to run them asynchronously.
 
         Parameters
         ----------
-<<<<<<< HEAD
-        log : logging.RootLogger, None
-            A logging.RootLogger object to use for logging purposes.
-            If None, then the logging messages will be printed to the console.
-        procs : list[int], set[int], tuple[int], None
-            A list/set/tuple of integers.
-            The integers
-        sound : str
-            the sound that the animal makes
-        num_legs : int
-            the number of legs the animal has (default 4)
-=======
         cores : list[int], tuple[int], None
             A list/set/tuple of integers which represents the CPU core affinity to use.
             The values represent the core number.
@@ -143,7 +98,6 @@
         log : logging.RootLogger, None
             A logging.RootLogger object to use for logging purposes.
             If None, then the logging messages will be printed to the console.
->>>>>>> 0018a0e3
         """
 
         if log is not None:
@@ -253,11 +207,7 @@
                 if key in check:
                     tmp_dict[key] = value
 
-<<<<<<< HEAD
-    def _get_info_windows(self):
-=======
     def _get_info_windows(self) -> None:
->>>>>>> 0018a0e3
         tmp = sys.getwindowsversion()
         self._windows_version_major = tmp.major
         self._windows_version_minor = tmp.minor
@@ -420,30 +370,6 @@
                 print(e)
             return ret
 
-<<<<<<< HEAD
-    def _validate_threads_processes(self, threads: Union[int, None] = None, processes: Union[int, None] = None) -> bool:
-        tmp_threads = None
-        tmp_procs = None
-        if threads:
-            tmp_threads = threads
-        elif self._threads:
-            tmp_threads = self._threads
-        else:
-            tmp_threads = [0]
-
-        if processes:
-            tmp_procs = processes
-        elif self._processes:
-            tmp_procs = self._processes
-        else:
-            tmp_procs = [0]
-
-        if len(tmp_threads) * len(tmp_procs) > self._cores_usable_count:
-            return False
-        return True
-
-=======
->>>>>>> 0018a0e3
     def create_pool(self):
         check = (self._procs is None, self._procs == 0)
         if self._cores_usable_count is not None:
